import { describe, expect, expectTypeOf, it } from "vitest";
import {
  Container,
  Diff,
  getType,
  isContainer,
  LoroDoc,
  LoroList,
  LoroMap,
  LoroText,
  LoroTree,
<<<<<<< HEAD
  VersionVector,
=======
  MapDiff,
  TextDiff,
>>>>>>> ab6ee76b
} from "../src";

it("basic example", () => {
  const doc = new LoroDoc();
  const list = doc.getList("list");
  list.insert(0, "A");
  list.insert(1, "B");
  list.insert(2, "C");

  const map = doc.getMap("map");
  // map can only has string key
  map.set("key", "value");
  expect(doc.toJSON()).toStrictEqual({
    list: ["A", "B", "C"],
    map: { key: "value" },
  });

  // delete 2 elements at index 0
  list.delete(0, 2);
  expect(doc.toJSON()).toStrictEqual({
    list: ["C"],
    map: { key: "value" },
  });

  // Insert a text container to the list
  const text = list.insertContainer(0, new LoroText());
  text.insert(0, "Hello");
  text.insert(0, "Hi! ");

  // delete 1 element at index 0
  expect(doc.toJSON()).toStrictEqual({
    list: ["Hi! Hello", "C"],
    map: { key: "value" },
  });

  // Insert a list container to the map
  const list2 = map.setContainer("test", new LoroList());
  list2.insert(0, 1);
  expect(doc.toJSON()).toStrictEqual({
    list: ["Hi! Hello", "C"],
    map: { key: "value", test: [1] },
  });
});

it("get or create on Map", () => {
  const docA = new LoroDoc();
  const map = docA.getMap("map");
  const container = map.getOrCreateContainer("list", new LoroList());
  container.insert(0, 1);
  container.insert(0, 2);
  const text = map.getOrCreateContainer("text", new LoroText());
  text.insert(0, "Hello");
  expect(docA.toJSON()).toStrictEqual({
    map: { list: [2, 1], text: "Hello" },
  });
});

it("basic sync example", () => {
  const docA = new LoroDoc();
  const docB = new LoroDoc();
  const listA = docA.getList("list");
  listA.insert(0, "A");
  listA.insert(1, "B");
  listA.insert(2, "C");
  // B import the ops from A
  docB.import(docA.exportFrom());
  expect(docB.toJSON()).toStrictEqual({
    list: ["A", "B", "C"],
  });

  const listB = docB.getList("list");
  // delete 1 element at index 1
  listB.delete(1, 1);
  // A import the ops from B
  docA.import(docB.exportFrom(docA.version()));
  // list at A is now ["A", "C"], with the same state as B
  expect(docA.toJSON()).toStrictEqual({
    list: ["A", "C"],
  });
  expect(docA.toJSON()).toStrictEqual(docB.toJSON());
});

it("basic events", () => {
<<<<<<< HEAD
  const doc = new LoroDoc();
=======
  const doc = new Loro();
>>>>>>> ab6ee76b
  doc.subscribe((event) => { });
  const list = doc.getList("list");
});

describe("list", () => {
  it("insert containers", () => {
    const doc = new LoroDoc();
    const list = doc.getList("list");
    const map = list.insertContainer(0, new LoroMap());
    map.set("key", "value");
    const v = list.get(0) as LoroMap;
    expect(v instanceof LoroMap).toBeTruthy();
    expect(v.toJSON()).toStrictEqual({ key: "value" });
  });

  it("toArray", () => {
    const doc = new LoroDoc();
    const list = doc.getList("list");
    list.insert(0, 1);
    list.insert(1, 2);
    expect(list.toArray()).toStrictEqual([1, 2]);
    list.insertContainer(2, new LoroText());
    const t = list.toArray()[2];
    expect(isContainer(t)).toBeTruthy();
    expect(getType(t)).toBe("Text");
    expect(getType(123)).toBe("Json");
  });
});

describe("map", () => {
  it("get child container", () => {
    const doc = new LoroDoc();
    const map = doc.getMap("map");
    const list = map.setContainer("key", new LoroList());
    list.insert(0, 1);
    expect(map.get("key") instanceof LoroList).toBeTruthy();
    expect((map.get("key") as LoroList).toJSON()).toStrictEqual([1]);
  });

  it("set large int", () => {
    const doc = new LoroDoc();
    const map = doc.getMap("map");
    map.set("key", 2147483699);
    expect(map.get("key")).toBe(2147483699);
  });
});

describe("import", () => {
  it("pending", () => {
    const a = new LoroDoc();
    a.getText("text").insert(0, "a");
    const b = new LoroDoc();
    b.import(a.exportFrom());
    b.getText("text").insert(1, "b");
    const c = new LoroDoc();
    c.import(b.exportFrom());
    c.getText("text").insert(2, "c");

    // c export from b's version, which cannot be imported directly to a.
    // This operation is pending.
    a.import(c.exportFrom(b.version()));
    expect(a.getText("text").toString()).toBe("a");

    // a import the missing ops from b. It makes the pending operation from c valid.
    a.import(b.exportFrom(a.version()));
    expect(a.getText("text").toString()).toBe("abc");
  });

  it("import by frontiers", () => {
    const a = new LoroDoc();
    a.getText("text").insert(0, "a");
    const b = new LoroDoc();
    b.import(a.exportFrom());
    b.getText("text").insert(1, "b");
    b.getList("list").insert(0, [1, 2]);
    const updates = b.exportFrom(b.frontiersToVV(a.frontiers()));
    a.import(updates);
    expect(a.toJSON()).toStrictEqual(b.toJSON());
  });

  it("from snapshot", () => {
    const a = new LoroDoc();
    a.getText("text").insert(0, "hello");
    const bytes = a.exportSnapshot();
    const b = LoroDoc.fromSnapshot(bytes);
    b.getText("text").insert(0, "123");
    expect(b.toJSON()).toStrictEqual({ text: "123hello" });
  });

  it("importBatch Error #181", () => {
    const docA = new LoroDoc();
    const updateA = docA.exportSnapshot();
    const docB = new LoroDoc();
    docB.importUpdateBatch([updateA]);
    docB.getText("text").insert(0, "hello");
    docB.commit();
  });
});

describe("map", () => {
  it("keys", () => {
    const doc = new LoroDoc();
    const map = doc.getMap("map");
    map.set("foo", "bar");
    map.set("baz", "bar");
    const entries = map.keys();
    expect(entries).toStrictEqual(["foo", "baz"]);
  });

  it("values", () => {
    const doc = new LoroDoc();
    const map = doc.getMap("map");
    map.set("foo", "bar");
    map.set("baz", "bar");
    const entries = map.values();
    expect(entries).toStrictEqual(["bar", "bar"]);
  });

  it("entries", () => {
    const doc = new LoroDoc();
    const map = doc.getMap("map");
    map.set("foo", "bar");
    map.set("baz", "bar");
    map.set("new", 11);
    map.delete("new");
    const entries = map.entries();
    expect(entries).toStrictEqual([
      ["foo", "bar"],
      ["baz", "bar"],
    ]);
  });

  it("entries should return container handlers", () => {
    const doc = new LoroDoc();
    const map = doc.getMap("map");
    map.setContainer("text", new LoroText());
    map.set("foo", "bar");
    const entries = map.entries();
    expect((entries[0][1]! as Container).kind() === "Text").toBeTruthy();
  });
});

it("handlers should still be usable after doc is dropped", () => {
  const doc = new LoroDoc();
  const text = doc.getText("text");
  const list = doc.getList("list");
  const map = doc.getMap("map");
  doc.free();
  text.insert(0, "123");
  expect(text.toString()).toBe("123");
  list.insert(0, 1);
  expect(list.toJSON()).toStrictEqual([1]);
  map.set("k", 8);
  expect(map.toJSON()).toStrictEqual({ k: 8 });
});

it("get change with given lamport", () => {
  const doc1 = new LoroDoc();
  doc1.setPeerId(1);
  const doc2 = new LoroDoc();
  doc2.setPeerId(2);
  doc1.getText("text").insert(0, "01234");
  doc2.import(doc1.exportFrom());
  doc2.getText("text").insert(0, "56789");
  doc1.import(doc2.exportFrom());
  doc1.getText("text").insert(0, "01234");
  doc1.commit();
  {
    const change = doc1.getChangeAtLamport("1", 1)!;
    expect(change.lamport).toBe(0);
    expect(change.peer).toBe("1");
    expect(change.length).toBe(5);
  }
  {
    const change = doc1.getChangeAtLamport("1", 7)!;
    expect(change.lamport).toBe(0);
    expect(change.peer).toBe("1");
    expect(change.length).toBe(5);
  }
  {
    const change = doc1.getChangeAtLamport("1", 10)!;
    expect(change.lamport).toBe(10);
    expect(change.peer).toBe("1");
    expect(change.length).toBe(5);
  }
  {
    const change = doc1.getChangeAtLamport("1", 13)!;
    expect(change.lamport).toBe(10);
    expect(change.peer).toBe("1");
    expect(change.length).toBe(5);
  }
  {
    const change = doc1.getChangeAtLamport("1", 20)!;
    expect(change.lamport).toBe(10);
    expect(change.peer).toBe("1");
    expect(change.length).toBe(5);
  }
  {
    const change = doc1.getChangeAtLamport("111", 13);
    expect(change).toBeUndefined();
  }
});

it("isContainer", () => {
  expect(isContainer("123")).toBeFalsy();
  expect(isContainer(123)).toBeFalsy();
  expect(isContainer(123n)).toBeFalsy();
  expect(isContainer(new Map())).toBeFalsy();
  expect(isContainer(new Set())).toBeFalsy();
  expect(isContainer({})).toBeFalsy();
  expect(isContainer(undefined)).toBeFalsy();
  expect(isContainer(null)).toBeFalsy();
  const doc = new LoroDoc();
  const t = doc.getText("t");
  expect(isContainer(t)).toBeTruthy();
  expect(isContainer(doc.getMap("m"))).toBeTruthy();
  expect(isContainer(doc.getMovableList("l"))).toBeTruthy();
  expect(isContainer(doc.getText("text"))).toBeTruthy();
  expect(isContainer(doc.getTree("tree"))).toBeTruthy();
  expect(isContainer(doc.getList("list"))).toBeTruthy();
  expect(getType(t)).toBe("Text");
  expect(getType(123)).toBe("Json");
});

it("getValueType", () => {
  // Type tests
  const doc = new LoroDoc();
  const t = doc.getText("t");
  expectTypeOf(getType(t)).toEqualTypeOf<"Text">();
  expect(getType(t)).toBe("Text");
  expectTypeOf(getType(123)).toEqualTypeOf<"Json">();
  expect(getType(123)).toBe("Json");
  expectTypeOf(getType(undefined)).toEqualTypeOf<"Json">();
  expect(getType(undefined)).toBe("Json");
  expectTypeOf(getType(null)).toEqualTypeOf<"Json">();
  expect(getType(null)).toBe("Json");
  expectTypeOf(getType({})).toEqualTypeOf<"Json">();
  expect(getType({})).toBe("Json");

  const map = doc.getMap("map");
  const list = doc.getList("list");
  const tree = doc.getTree("tree");
  const text = doc.getText("text");
  expectTypeOf(getType(map)).toEqualTypeOf<"Map">();
  expect(getType(map)).toBe("Map");
  expectTypeOf(getType(list)).toEqualTypeOf<"List">();
  expect(getType(list)).toBe("List");
  expectTypeOf(getType(tree)).toEqualTypeOf<"Tree">();
  expect(getType(tree)).toBe("Tree");
  expectTypeOf(getType(text)).toEqualTypeOf<"Text">();
  expect(getType(text)).toBe("Text");
});

it("enable timestamp", () => {
  const doc = new LoroDoc();
  doc.setPeerId(1);
  doc.getText("123").insert(0, "123");
  doc.commit();
  {
    const c = doc.getChangeAt({ peer: "1", counter: 0 });
    expect(c.timestamp).toBe(0);
  }

  doc.setRecordTimestamp(true);
  doc.getText("123").insert(0, "123");
  doc.commit();
  {
    const c = doc.getChangeAt({ peer: "1", counter: 4 });
    expect(c.timestamp).toBeCloseTo(Date.now() / 1000, -1);
  }
});

it("commit with specified timestamp", () => {
  const doc = new LoroDoc();
  doc.setPeerId(1);
  doc.getText("123").insert(0, "123");
  doc.commit(undefined, 111);
  const c = doc.getChangeAt({ peer: "1", counter: 0 });
  expect(c.timestamp).toBe(111);
});

it("can control the mergeable interval", () => {
  {
    const doc = new LoroDoc();
    doc.setPeerId(1);
    doc.getText("123").insert(0, "1");
    doc.commit(undefined, 110);
    doc.getText("123").insert(0, "1");
    doc.commit(undefined, 120);
    expect(doc.getAllChanges().get("1")?.length).toBe(1);
  }

  {
    const doc = new LoroDoc();
    doc.setPeerId(1);
    doc.setChangeMergeInterval(10);
    doc.getText("123").insert(0, "1");
    doc.commit(undefined, 110);
    doc.getText("123").insert(0, "1");
    doc.commit(undefined, 120);
    console.log(doc.getAllChanges());
    expect(doc.getAllChanges().get("1")?.length).toBe(2);
  }
});

it("get container parent", () => {
  const doc = new LoroDoc();
  const m = doc.getMap("m");
  expect(m.parent()).toBeUndefined();
  const list = m.setContainer("t", new LoroList());
  expect(list.parent()!.id).toBe(m.id);
  const text = list.insertContainer(0, new LoroText());
  expect(text.parent()!.id).toBe(list.id);
  const tree = list.insertContainer(1, new LoroTree());
  expect(tree.parent()!.id).toBe(list.id);
  const treeNode = tree.createNode();
  const subtext = treeNode.data.setContainer("t", new LoroText());
  expect(subtext.parent()!.id).toBe(treeNode.data.id);
});

it("prelim support", () => {
  // Now we can create a new container directly
  const map = new LoroMap();
  map.set("3", 2);
  const list = new LoroList();
  list.insertContainer(0, map);
  // map should still be valid
  map.set("9", 9);
  // the type of setContainer/insertContainer changed
  const text = map.setContainer("text", new LoroText());
  {
    // Changes will be reflected in the container tree
    text.insert(0, "Heello");
    expect(list.toJSON()).toStrictEqual([{ "3": 2, "9": 9, text: "Heello" }]);
    text.delete(1, 1);
    expect(list.toJSON()).toStrictEqual([{ "3": 2, "9": 9, text: "Hello" }]);
  }
  const doc = new LoroDoc();
  const rootMap = doc.getMap("map");
  rootMap.setContainer("test", map); // new way to create sub-container

  // Use getAttached() to get the attached version of text
  const attachedText = text.getAttached()!;
  expect(text.isAttached()).toBeFalsy();
  expect(attachedText.isAttached()).toBeTruthy();
  text.insert(0, "Detached ");
  attachedText.insert(0, "Attached ");
  expect(text.toString()).toBe("Detached Hello");
  expect(doc.toJSON()).toStrictEqual({
    map: {
      test: {
        "3": 2,
        "9": 9,
        text: "Attached Hello",
      },
    },
  });
});

it("get elem by path", () => {
  const doc = new LoroDoc();
  const map = doc.getMap("map");
  map.set("key", 1);
  expect(doc.getByPath("map/key")).toBe(1);
  const map1 = doc.getByPath("map") as LoroMap;
  expect(getType(map1)).toBe("Map");
  map1.set("key1", 1);
  expect(doc.getByPath("map/key1")).toBe(1);
});

it("fork", () => {
  const doc = new LoroDoc();
  const map = doc.getMap("map");
  map.set("key", 1);
  const doc2 = doc.fork();
  const map2 = doc2.getMap("map");
  expect(map2.get("key")).toBe(1);
  expect(doc2.toJSON()).toStrictEqual({ map: { key: 1 } });
  map2.set("key", 2);
  expect(doc.toJSON()).toStrictEqual({ map: { key: 1 } });
  expect(doc2.toJSON()).toStrictEqual({ map: { key: 2 } });
  doc.import(doc2.exportSnapshot());
  expect(doc.toJSON()).toStrictEqual({ map: { key: 2 } });
});

<<<<<<< HEAD
describe("export", () => {
  it("test export update", () => {
    const doc = new LoroDoc();
    doc.getText("text").insert(0, "123");
    doc.commit();
    const updates = doc.export({ mode: "update", start_vv: new VersionVector(null) });
    const doc2 = new LoroDoc();
    doc2.import(updates);
    expect(doc2.toJSON()).toStrictEqual({ text: "123" });
  })

  it("test export snapshot", () => {
    const doc = new LoroDoc();
    doc.getText("text").insert(0, "123");
    doc.commit();
    const snapshot = doc.export({ mode: "snapshot" });
    const doc2 = new LoroDoc();
    doc2.import(snapshot);
    expect(doc2.toJSON()).toStrictEqual({ text: "123" });
  })

  it("test export gc-snapshot", () => {
    const doc = new LoroDoc();
    doc.getText("text").insert(0, "123");
    doc.commit();
    const snapshot = doc.export({ mode: "gc-snapshot", frontiers: doc.oplogFrontiers() });
    const doc2 = new LoroDoc();
    doc2.import(snapshot);
    expect(doc2.toJSON()).toStrictEqual({ text: "123" });
  })

  it("test export updates-in-range", () => {
    const doc = new LoroDoc();
    doc.setPeerId(1);
    doc.getText("text").insert(0, "123");
    doc.commit();
    const bytes = doc.export({ mode: "updates-in-range", spans: [{ id: { peer: "1", counter: 0 }, len: 1 }] });
    const doc2 = new LoroDoc();
    doc2.import(bytes);
    expect(doc2.toJSON()).toStrictEqual({ text: "1" });
  })
=======
it("has correct map value #453", async () => {
  {
    const doc = new Loro();
    const text = doc.getText("text");
    text.insert(0, "Hello");
    text.mark({ start: 0, end: 2 }, "bold", { b: {} });
    expect(text.toDelta()).toStrictEqual([
      { insert: "He", attributes: { bold: { b: {} } } },
      { insert: "llo" }
    ]);
    let diff: Diff | undefined;
    let expectedDiff: TextDiff = {
      "type": "text",
      "diff": [
        { insert: "He", attributes: { bold: { b: {} } } },
        { insert: "llo" }
      ]
    };
    doc.subscribe(e => {
      console.log("Text", e);
      diff = e.events[0].diff;
    })
    doc.commit();
    await new Promise(resolve => setTimeout(resolve, 0));
    expect(diff).toStrictEqual(expectedDiff);
  }
  {
    const map = new LoroMap();
    map.set('a', { b: {} });
    expect(map.toJSON()).toStrictEqual({ a: { b: {} } });
  }
  {
    const doc = new Loro();
    const map = doc.getMap("map");
    map.set('a', { b: {} });
    expect(map.toJSON()).toStrictEqual({ a: { b: {} } });
  }
  {
    const doc = new Loro();
    let diff: Diff | undefined;
    const expectedDiff: MapDiff = {
      "type": "map",
      "updated": {
        "a": {
          "b": {}
        }
      }
    };
    doc.subscribe(e => {
      diff = e.events[0].diff;
    })
    const map = doc.getMap("map");
    map.set('a', { b: {} });
    doc.commit();
    await new Promise(resolve => setTimeout(resolve, 0));
    expect(diff).toStrictEqual(expectedDiff);
  }
>>>>>>> ab6ee76b
})<|MERGE_RESOLUTION|>--- conflicted
+++ resolved
@@ -9,12 +9,9 @@
   LoroMap,
   LoroText,
   LoroTree,
-<<<<<<< HEAD
   VersionVector,
-=======
   MapDiff,
   TextDiff,
->>>>>>> ab6ee76b
 } from "../src";
 
 it("basic example", () => {
@@ -98,11 +95,7 @@
 });
 
 it("basic events", () => {
-<<<<<<< HEAD
-  const doc = new LoroDoc();
-=======
-  const doc = new Loro();
->>>>>>> ab6ee76b
+  const doc = new LoroDoc();
   doc.subscribe((event) => { });
   const list = doc.getList("list");
 });
@@ -488,7 +481,6 @@
   expect(doc.toJSON()).toStrictEqual({ map: { key: 2 } });
 });
 
-<<<<<<< HEAD
 describe("export", () => {
   it("test export update", () => {
     const doc = new LoroDoc();
@@ -530,10 +522,10 @@
     doc2.import(bytes);
     expect(doc2.toJSON()).toStrictEqual({ text: "1" });
   })
-=======
+})
 it("has correct map value #453", async () => {
   {
-    const doc = new Loro();
+    const doc = new LoroDoc();
     const text = doc.getText("text");
     text.insert(0, "Hello");
     text.mark({ start: 0, end: 2 }, "bold", { b: {} });
@@ -563,13 +555,14 @@
     expect(map.toJSON()).toStrictEqual({ a: { b: {} } });
   }
   {
-    const doc = new Loro();
+    const doc = new LoroDoc();
     const map = doc.getMap("map");
     map.set('a', { b: {} });
+    doc.commit();
     expect(map.toJSON()).toStrictEqual({ a: { b: {} } });
   }
   {
-    const doc = new Loro();
+    const doc = new LoroDoc();
     let diff: Diff | undefined;
     const expectedDiff: MapDiff = {
       "type": "map",
@@ -588,5 +581,4 @@
     await new Promise(resolve => setTimeout(resolve, 0));
     expect(diff).toStrictEqual(expectedDiff);
   }
->>>>>>> ab6ee76b
 })