//! loro-core is a CRDT framework.
//!
//!
//!
#![allow(dead_code, unused_imports)]

pub mod change;
pub mod configure;
pub mod container;
pub mod dag;
pub mod id;
pub mod log_store;
pub mod op;
pub mod version;

mod error;
<<<<<<< HEAD
mod log_store;
=======
>>>>>>> d3abb895
mod loro;
mod smstring;
mod snapshot;
mod span;
<<<<<<< HEAD
=======
#[cfg(test)]
>>>>>>> d3abb895
mod tests;
mod value;

pub(crate) mod macros;
pub(crate) use change::{Change, Lamport, Timestamp};
pub(crate) use id::{ClientID, ID};
pub(crate) use op::{ContentType, InsertContent, Op, OpContent, OpType};
pub(crate) use smstring::SmString;
pub(crate) type InternalString = DefaultAtom;

pub use container::ContainerType;
pub use log_store::LogStore;
pub use loro::*;
pub use value::LoroValue;
pub use version::VersionVector;

use string_cache::DefaultAtom;<|MERGE_RESOLUTION|>--- conflicted
+++ resolved
@@ -14,18 +14,11 @@
 pub mod version;
 
 mod error;
-<<<<<<< HEAD
-mod log_store;
-=======
->>>>>>> d3abb895
 mod loro;
 mod smstring;
 mod snapshot;
 mod span;
-<<<<<<< HEAD
-=======
 #[cfg(test)]
->>>>>>> d3abb895
 mod tests;
 mod value;
 
