use std::{
    io::Write,
    ops::RangeBounds,
    sync::{Arc, Mutex, Weak},
};

use super::{ContainerState, DiffApplyContext, FastStateSnapshot};
use crate::{
    arena::SharedArena,
    container::{idx::ContainerIdx, list::list_op::ListOp, ContainerID},
    encoding::{EncodeMode, StateSnapshotDecodeContext, StateSnapshotEncoder},
    event::{Diff, Index, InternalDiff, ListDiff},
    handler::ValueOrHandler,
    op::{ListSlice, Op, RawOp, RawOpContent},
    txn::Transaction,
    DocState, LoroValue,
};

use fxhash::FxHashMap;
use generic_btree::{
    iter,
    rle::{CanRemove, HasLength, Mergeable, Sliceable, TryInsert},
    BTree, BTreeTrait, Cursor, LeafIndex, LengthFinder, UseLengthFinder,
};
use loro_common::{IdFull, IdLpSpan, LoroResult, ID};
use loro_delta::array_vec::ArrayVec;

#[derive(Debug)]
pub struct ListState {
    idx: ContainerIdx,
    list: BTree<ListImpl>,
    child_container_to_leaf: FxHashMap<ContainerID, LeafIndex>,
}

impl Clone for ListState {
    fn clone(&self) -> Self {
        Self {
            idx: self.idx,
            list: self.list.clone(),
            child_container_to_leaf: Default::default(),
        }
    }
}

#[derive(Debug, Clone)]
pub(crate) struct Elem {
    pub v: LoroValue,
    pub id: IdFull,
}

impl HasLength for Elem {
    fn rle_len(&self) -> usize {
        1
    }
}

impl Sliceable for Elem {
    fn _slice(&self, range: std::ops::Range<usize>) -> Self {
        assert_eq!(range.start, 0);
        assert_eq!(range.end, 1);
        self.clone()
    }

    fn split(&mut self, _pos: usize) -> Self {
        unreachable!()
    }
}

impl Mergeable for Elem {
    fn can_merge(&self, _rhs: &Self) -> bool {
        false
    }

    fn merge_right(&mut self, _rhs: &Self) {
        unreachable!()
    }

    fn merge_left(&mut self, _left: &Self) {
        unreachable!()
    }
}

impl TryInsert for Elem {
    fn try_insert(&mut self, _pos: usize, _elem: Self) -> Result<(), Self> {
        Err(_elem)
    }
}

impl CanRemove for Elem {
    fn can_remove(&self) -> bool {
        false
    }
}

struct ListImpl;
impl BTreeTrait for ListImpl {
    type Elem = Elem;
    type Cache = isize;
    type CacheDiff = isize;
    const USE_DIFF: bool = true;

    #[inline(always)]
    fn calc_cache_internal(
        cache: &mut Self::Cache,
        caches: &[generic_btree::Child<Self>],
    ) -> Self::CacheDiff {
        let mut new_cache = 0;
        for child in caches {
            new_cache += child.cache;
        }

        let diff = new_cache - *cache;
        *cache = new_cache;
        diff
    }

    #[inline(always)]
    fn apply_cache_diff(cache: &mut Self::Cache, diff: &Self::CacheDiff) {
        *cache += diff;
    }

    #[inline(always)]
    fn merge_cache_diff(diff1: &mut Self::CacheDiff, diff2: &Self::CacheDiff) {
        *diff1 += diff2
    }

    #[inline(always)]
    fn get_elem_cache(_elem: &Self::Elem) -> Self::Cache {
        1
    }

    #[inline(always)]
    fn new_cache_to_diff(cache: &Self::Cache) -> Self::CacheDiff {
        *cache
    }

    fn sub_cache(cache_lhs: &Self::Cache, cache_rhs: &Self::Cache) -> Self::CacheDiff {
        cache_lhs - cache_rhs
    }
}

impl UseLengthFinder<ListImpl> for ListImpl {
    fn get_len(cache: &isize) -> usize {
        *cache as usize
    }
}

impl ListState {
    pub fn new(idx: ContainerIdx) -> Self {
        let tree = BTree::new();
        Self {
            idx,
            list: tree,
            child_container_to_leaf: Default::default(),
        }
    }

    pub fn contains_child_container(&self, id: &ContainerID) -> bool {
        let Some(&leaf) = self.child_container_to_leaf.get(id) else {
            return false;
        };

        self.list.get_elem(leaf).is_some()
    }

    pub fn get_child_container_index(&self, id: &ContainerID) -> Option<usize> {
        let leaf = *self.child_container_to_leaf.get(id)?;
        self.list.get_elem(leaf)?;
        let mut index = 0;
        self.list
            .visit_previous_caches(Cursor { leaf, offset: 0 }, |cache| match cache {
                generic_btree::PreviousCache::NodeCache(cache) => {
                    index += *cache;
                }
                generic_btree::PreviousCache::PrevSiblingElem(..) => {
                    index += 1;
                }
                generic_btree::PreviousCache::ThisElemAndOffset { .. } => {}
            });

        Some(index as usize)
    }

    pub fn insert(&mut self, index: usize, value: LoroValue, id: IdFull) {
        if index > self.len() {
            panic!("Index {index} out of range. The length is {}", self.len());
        }

        if self.list.is_empty() {
            let idx = self.list.push(Elem {
                v: value.clone(),
                id,
            });

            if value.is_container() {
                self.child_container_to_leaf
                    .insert(value.into_container().unwrap(), idx.leaf);
            }
            return;
        }

        let (leaf, data) = self.list.insert::<LengthFinder>(
            &index,
            Elem {
                v: value.clone(),
                id,
            },
        );

        if value.is_container() {
            self.child_container_to_leaf
                .insert(value.into_container().unwrap(), leaf.leaf);
        }

        assert!(data.arr.is_empty());
    }

    pub fn push(&mut self, value: LoroValue, id: IdFull) {
        if self.list.is_empty() {
            let idx = self.list.push(Elem {
                v: value.clone(),
                id,
            });

            if value.is_container() {
                self.child_container_to_leaf
                    .insert(value.into_container().unwrap(), idx.leaf);
            }
            return;
        }

        let leaf = self.list.push(Elem {
            v: value.clone(),
            id,
        });

        if value.is_container() {
            self.child_container_to_leaf
                .insert(value.into_container().unwrap(), leaf.leaf);
        }
    }

    pub fn delete(&mut self, index: usize) {
        let leaf = self.list.query::<LengthFinder>(&index);
        let leaf = self.list.remove_leaf(leaf.unwrap().cursor).unwrap();
        if leaf.v.is_container() {
            self.child_container_to_leaf
                .remove(leaf.v.as_container().unwrap());
        }
    }

    pub fn delete_range(&mut self, range: impl RangeBounds<usize>) {
        let start: usize = match range.start_bound() {
            std::ops::Bound::Included(x) => *x,
            std::ops::Bound::Excluded(x) => *x + 1,
            std::ops::Bound::Unbounded => 0,
        };
        let end: usize = match range.end_bound() {
            std::ops::Bound::Included(x) => *x + 1,
            std::ops::Bound::Excluded(x) => *x,
            std::ops::Bound::Unbounded => self.len(),
        };
        if end - start == 1 {
            self.delete(start);
            return;
        }

        let list = &mut self.list;
        let q = start..end;
        let start1 = list.query::<LengthFinder>(&q.start);
        let end1 = list.query::<LengthFinder>(&q.end);
        for v in iter::Drain::new(list, start1, end1) {
            if v.v.is_container() {
                self.child_container_to_leaf
                    .remove(v.v.as_container().unwrap());
            }
        }
    }

    // PERF: use &[LoroValue]
    // PERF: batch
    pub fn insert_batch(&mut self, index: usize, values: Vec<LoroValue>, start_id: IdFull) {
        let mut id = start_id;
        for (i, value) in values.into_iter().enumerate() {
            self.insert(index + i, value, id);
            id = id.inc(1);
        }
    }

    pub fn iter(&self) -> impl Iterator<Item = &LoroValue> {
        self.list.iter().map(|x| &x.v)
    }

    #[allow(unused)]
    pub(crate) fn iter_with_id(&self) -> impl Iterator<Item = &Elem> {
        self.list.iter()
    }

    pub fn len(&self) -> usize {
        *self.list.root_cache() as usize
    }

    fn to_vec(&self) -> Vec<LoroValue> {
        let mut ans = Vec::with_capacity(self.len());
        for value in self.list.iter() {
            ans.push(value.v.clone());
        }
        ans
    }

    pub fn get(&self, index: usize) -> Option<&LoroValue> {
        let result = self.list.query::<LengthFinder>(&index)?;
        if result.found {
            Some(&result.elem(&self.list).unwrap().v)
        } else {
            None
        }
    }

    pub fn get_id_at(&self, index: usize) -> Option<IdFull> {
        let result = self.list.query::<LengthFinder>(&index)?;
        if result.found {
            Some(result.elem(&self.list).unwrap().id)
        } else {
            None
        }
    }

    #[allow(unused)]
    pub(crate) fn check(&self) {
        for value in self.iter() {
            if let LoroValue::Container(c) = value {
                self.get_child_index(c).unwrap();
            }
        }
    }

    pub fn get_index_of_id(&self, id: ID) -> Option<usize> {
        for (i, elem) in self.iter_with_id().enumerate() {
            if elem.id.id() == id {
                return Some(i);
            }
        }
        None
    }
}

impl ContainerState for ListState {
    fn container_idx(&self) -> ContainerIdx {
        self.idx
    }

    fn estimate_size(&self) -> usize {
        // TODO: this is inaccurate
        self.list.node_len() * std::mem::size_of::<isize>()
            + self.len() * std::mem::size_of::<Elem>()
            + self.child_container_to_leaf.len() * std::mem::size_of::<(ContainerID, LeafIndex)>()
    }

    fn is_state_empty(&self) -> bool {
        self.list.is_empty()
    }

    fn apply_diff_and_convert(
        &mut self,
        diff: InternalDiff,
        DiffApplyContext {
            arena, txn, state, ..
        }: DiffApplyContext,
    ) -> Diff {
        let InternalDiff::ListRaw(delta) = diff else {
            unreachable!()
        };
        let mut ans: ListDiff = ListDiff::default();
        let mut index = 0;
        for span in delta.iter() {
            match span {
                crate::delta::DeltaItem::Retain { retain: len, .. } => {
                    index += len;
                    ans.push_retain(*len, Default::default());
                }
                crate::delta::DeltaItem::Insert { insert: value, .. } => {
                    let mut arr = Vec::new();
                    for slices in value.ranges.iter() {
                        for i in slices.0.start..slices.0.end {
                            let value = arena.get_value(i as usize).unwrap();
                            arr.push(value);
                        }
                    }
                    for arr in ArrayVec::from_many(
                        arr.iter()
                            .map(|v| ValueOrHandler::from_value(v.clone(), arena, txn, state)),
                    ) {
                        ans.push_insert(arr, Default::default());
                    }
                    let len = arr.len();
                    self.insert_batch(index, arr, value.id);
                    index += len;
                }
                crate::delta::DeltaItem::Delete { delete: len, .. } => {
                    self.delete_range(index..index + len);
                    ans.push_delete(*len);
                }
            }
        }

        Diff::List(ans)
    }

    fn apply_diff(&mut self, diff: InternalDiff, DiffApplyContext { arena, .. }: DiffApplyContext) {
        match diff {
            InternalDiff::ListRaw(delta) => {
                let mut index = 0;
                for span in delta.iter() {
                    match span {
                        crate::delta::DeltaItem::Retain { retain: len, .. } => {
                            index += len;
                        }
                        crate::delta::DeltaItem::Insert { insert: value, .. } => {
                            let mut arr = Vec::new();
                            for slices in value.ranges.iter() {
                                for i in slices.0.start..slices.0.end {
                                    let value = arena.get_value(i as usize).unwrap();
                                    arr.push(value);
                                }
                            }
                            let len = arr.len();

                            self.insert_batch(index, arr, value.id);
                            index += len;
                        }
                        crate::delta::DeltaItem::Delete { delete: len, .. } => {
                            self.delete_range(index..index + len);
                        }
                    }
                }
            }
            _ => unreachable!(),
        }
    }

    fn apply_local_op(&mut self, op: &RawOp, _: &Op) -> LoroResult<()> {
        match &op.content {
            RawOpContent::List(list) => match list {
                ListOp::Insert { slice, pos } => match slice {
                    ListSlice::RawData(list) => match list {
                        std::borrow::Cow::Borrowed(list) => {
                            self.insert_batch(*pos, list.to_vec(), op.id_full());
                        }
                        std::borrow::Cow::Owned(list) => {
                            self.insert_batch(*pos, list.clone(), op.id_full());
                        }
                    },
                    _ => unreachable!(),
                },
                ListOp::Delete(del) => {
                    self.delete_range(del.span.to_urange());
                }
                ListOp::Move { .. } => {
                    todo!("invoke move")
                }
                ListOp::StyleStart { .. } => unreachable!(),
                ListOp::StyleEnd { .. } => unreachable!(),
                ListOp::Set { .. } => {
                    unreachable!()
                }
            },
            _ => unreachable!(),
        }
        Ok(())
    }

    #[doc = " Convert a state to a diff that when apply this diff on a empty state,"]
    #[doc = " the state will be the same as this state."]
    fn to_diff(
        &mut self,
        arena: &SharedArena,
        txn: &Weak<Mutex<Option<Transaction>>>,
        state: &Weak<Mutex<DocState>>,
    ) -> Diff {
        Diff::List(ListDiff::from_many(
            self.to_vec()
                .into_iter()
                .map(|v| ValueOrHandler::from_value(v, arena, txn, state)),
        ))
    }

    fn get_value(&mut self) -> LoroValue {
        let ans = self.to_vec();
        LoroValue::List(Arc::new(ans))
    }

    fn get_child_index(&self, id: &ContainerID) -> Option<Index> {
        self.get_child_container_index(id).map(Index::Seq)
    }

    fn contains_child(&self, id: &ContainerID) -> bool {
        self.contains_child_container(id)
    }

    fn get_child_containers(&self) -> Vec<ContainerID> {
        let mut ans = Vec::new();
        for elem in self.list.iter() {
            if elem.v.is_container() {
                ans.push(elem.v.as_container().unwrap().clone());
            }
        }
        ans
    }

    #[doc = "Get a list of ops that can be used to restore the state to the current state"]
    fn encode_snapshot(&self, mut encoder: StateSnapshotEncoder) -> Vec<u8> {
        for elem in self.list.iter() {
            let id_span: IdLpSpan = elem.id.idlp().into();
            encoder.encode_op(id_span, || unimplemented!());
        }

        Vec::new()
    }

    #[doc = "Restore the state to the state represented by the ops that exported by `get_snapshot_ops`"]
    fn import_from_snapshot_ops(&mut self, ctx: StateSnapshotDecodeContext) -> LoroResult<()> {
        assert_eq!(ctx.mode, EncodeMode::Snapshot);
        let mut index = 0;
        for op in ctx.ops {
            let value = op.op.content.as_list().unwrap().as_insert().unwrap().0;
            let list = ctx
                .oplog
                .arena
                .get_values(value.0.start as usize..value.0.end as usize);
            let len = list.len();
            self.insert_batch(index, list, op.id_full());
            index += len;
        }
        Ok(())
    }
}

mod snapshot {
    use std::io::Read;

    use loro_common::{Counter, Lamport, PeerID};

    use crate::{encoding::value_register::ValueRegister, state::ContainerCreationContext};

    use super::*;

    impl FastStateSnapshot for ListState {
        fn encode_snapshot_fast<W: Write>(&mut self, mut w: W) {
            let value = self.get_value();
            postcard::to_io(&value, &mut w).unwrap();
            let mut peers: ValueRegister<PeerID> = ValueRegister::new();
            let mut id_bytes = Vec::new();
            for elem in self.iter_with_id() {
                let id = elem.id;
                let peer_idx = peers.register(&id.peer);
                leb128::write::unsigned(&mut id_bytes, peer_idx as u64).unwrap();
                leb128::write::unsigned(&mut id_bytes, id.counter as u64).unwrap();
                leb128::write::unsigned(&mut id_bytes, id.lamport as u64).unwrap();
            }

            let peers = peers.unwrap_vec();
            leb128::write::unsigned(&mut w, peers.len() as u64).unwrap();
            for peer in peers {
                w.write_all(&peer.to_le_bytes()).unwrap();
            }

            w.write_all(&id_bytes).unwrap();
        }

        fn decode_snapshot_fast(
            idx: ContainerIdx,
            (v, mut bytes): (LoroValue, &[u8]),
            _ctx: ContainerCreationContext,
        ) -> LoroResult<Self>
        where
            Self: Sized,
        {
            let peer_num = leb128::read::unsigned(&mut bytes).unwrap() as usize;
            let mut peers = Vec::with_capacity(peer_num);
            for _ in 0..peer_num {
                let mut buf = [0u8; 8];
                bytes.read_exact(&mut buf).unwrap();
                peers.push(PeerID::from_le_bytes(buf));
            }

            let list = v.as_list().unwrap();
            let mut ans = Self::new(idx);
            let mut i = 0;
            while !bytes.is_empty() {
                let peer_idx = leb128::read::unsigned(&mut bytes).unwrap();
                let counter = leb128::read::unsigned(&mut bytes).unwrap();
                let lamport = leb128::read::unsigned(&mut bytes).unwrap();
                ans.insert(
                    i,
                    list[i].clone(),
                    IdFull::new(
                        peers[peer_idx as usize],
                        counter as Counter,
                        lamport as Lamport,
                    ),
                );
                i += 1;
            }

            Ok(ans)
        }

        fn decode_value(bytes: &[u8]) -> LoroResult<(LoroValue, &[u8])> {
            postcard::take_from_bytes(bytes).map_err(|_| {
                loro_common::LoroError::DecodeError(
                    "Decode list value failed".to_string().into_boxed_str(),
                )
            })
        }
    }
}

#[cfg(test)]
mod test {
    use loro_common::{Counter, Lamport};

    use crate::state::ContainerCreationContext;

    use super::*;

    fn id(name: &str) -> ContainerID {
        ContainerID::new_root(name, crate::ContainerType::List)
    }

    #[test]
    fn test() {
        let mut list = ListState::new(ContainerIdx::from_index_and_type(
            0,
            loro_common::ContainerType::List,
        ));
<<<<<<< HEAD
=======
        fn id(name: &str) -> ContainerID {
            ContainerID::new_root(name, crate::ContainerType::List).unwrap()
        }
>>>>>>> 79e9f296
        list.insert(0, LoroValue::Container(id("abc")), IdFull::new(0, 0, 0));
        list.insert(0, LoroValue::Container(id("x")), IdFull::new(0, 0, 0));
        assert_eq!(list.get_child_container_index(&id("x")), Some(0));
        assert_eq!(list.get_child_container_index(&id("abc")), Some(1));
        list.insert(1, LoroValue::Bool(false), IdFull::new(0, 0, 0));
        assert_eq!(list.get_child_container_index(&id("x")), Some(0));
        assert_eq!(list.get_child_container_index(&id("abc")), Some(2));
    }

    #[test]
    fn test_list_fast_snapshot() {
        let mut list = ListState::new(ContainerIdx::from_index_and_type(
            0,
            loro_common::ContainerType::List,
        ));

        list.insert(0, LoroValue::I64(0), IdFull::new(0, 0, 0));
        list.insert(1, LoroValue::I64(2), IdFull::new(1, 1, 1));
        let mut w = Vec::new();
        list.encode_snapshot_fast(&mut w);
        let (v, left) = ListState::decode_value(&w).unwrap();
        let mut new_list = ListState::decode_snapshot_fast(
            ContainerIdx::from_index_and_type(0, loro_common::ContainerType::List),
            (v.clone(), left),
            ContainerCreationContext {
                configure: &Default::default(),
                peer: 0,
            },
        )
        .unwrap();
        new_list.check();
        assert_eq!(
            new_list.get_value(),
            vec![LoroValue::I64(0), LoroValue::I64(2)].into()
        );
        assert_eq!(new_list.get_value(), v);
        for (i, elem) in new_list.list.iter().enumerate() {
            assert_eq!(elem.id.peer, i as u64);
            assert_eq!(elem.id.counter, i as Counter);
            assert_eq!(elem.id.lamport, i as Lamport);
        }
    }
}<|MERGE_RESOLUTION|>--- conflicted
+++ resolved
@@ -634,12 +634,9 @@
             0,
             loro_common::ContainerType::List,
         ));
-<<<<<<< HEAD
-=======
         fn id(name: &str) -> ContainerID {
-            ContainerID::new_root(name, crate::ContainerType::List).unwrap()
-        }
->>>>>>> 79e9f296
+            ContainerID::new_root(name, crate::ContainerType::List)
+        }
         list.insert(0, LoroValue::Container(id("abc")), IdFull::new(0, 0, 0));
         list.insert(0, LoroValue::Container(id("x")), IdFull::new(0, 0, 0));
         assert_eq!(list.get_child_container_index(&id("x")), Some(0));
