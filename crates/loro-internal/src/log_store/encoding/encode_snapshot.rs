use std::collections::VecDeque;

use fxhash::FxHashMap;
use itertools::Itertools;
use rle::{HasLength, RleVec, RleVecWithIndex};
use serde::{Deserialize, Serialize};
use serde_columnar::{columnar, from_bytes, to_vec};
use smallvec::{smallvec, SmallVec};

use crate::{
    change::{Change, ChangeMergeCfg},
    container::text::text_content::SliceRange,
    container::{
        list::list_op::{DeleteSpan, InnerListOp},
        map::{InnerMapSet, ValueSlot},
        pool_mapping::StateContent,
<<<<<<< HEAD
        registry::ContainerIdx,
        ContainerID, ContainerTrait,
=======
        Container, ContainerID,
>>>>>>> dbb19bc2
    },
    dag::{remove_included_frontiers, Dag},
    event::RawEvent,
    hierarchy::Hierarchy,
    id::{ClientID, Counter, ID},
    log_store::{encoding::encode_changes::get_lamport_by_deps, ImportContext},
    op::{InnerContent, Op},
    span::HasLamportSpan,
    version::TotalOrderStamp,
    ContainerType, InternalString, LogStore, LoroCore, LoroError, LoroValue, VersionVector,
};

use super::encode_changes::{ChangeEncoding, DepsEncoding};

type Containers = Vec<ContainerID>;
type ClientIdx = u32;
type Clients = Vec<ClientID>;

#[derive(Debug, Serialize, Deserialize)]
pub enum EncodedStateContent {
    List {
        pool: Vec<LoroValue>,
        state_len: u32,
    },
    Map {
        pool: Vec<LoroValue>,
        // TODO: rle
        keys: Vec<usize>,
        values: Vec<(u32, u32, u32)>,
    },
    Text {
        pool: Vec<u8>,
        state_len: u32,
    },
}

impl StateContent {
    fn into_encoded(
        self,
        key_to_idx: &FxHashMap<InternalString, usize>,
        client_id_to_idx: &FxHashMap<ClientID, ClientIdx>,
    ) -> EncodedStateContent {
        match self {
            StateContent::List { pool, state_len } => EncodedStateContent::List { pool, state_len },
            StateContent::Map { pool, keys, values } => {
                let mut keys_encoded = Vec::new();
                let mut values_encoded = Vec::new();
                for (k, v) in keys.into_iter().zip(values.into_iter()) {
                    let ValueSlot {
                        value,
                        order: TotalOrderStamp { lamport, client_id },
                    } = v;
                    keys_encoded.push(*key_to_idx.get(&k).unwrap());
                    values_encoded.push((
                        value,
                        lamport,
                        *client_id_to_idx.get(&client_id).unwrap(),
                    ));
                }
                EncodedStateContent::Map {
                    pool,
                    keys: keys_encoded,
                    values: values_encoded,
                }
            }
            StateContent::Text { pool, state_len } => EncodedStateContent::Text { pool, state_len },
        }
    }
}

impl EncodedStateContent {
    pub fn into_state(self, keys: &[InternalString], clients: &[ClientID]) -> StateContent {
        match self {
            EncodedStateContent::List { pool, state_len } => StateContent::List { pool, state_len },
            EncodedStateContent::Map {
                pool,
                keys: m_keys,
                values,
            } => {
                let mut keys_decoded = Vec::new();
                let mut values_decoded = Vec::new();
                for (k, v) in m_keys.into_iter().zip(values.into_iter()) {
                    let (value, lamport, client_idx) = v;
                    keys_decoded.push(keys[k].clone());
                    values_decoded.push(ValueSlot {
                        value,
                        order: TotalOrderStamp {
                            lamport,
                            client_id: clients[client_idx as usize],
                        },
                    });
                }
                StateContent::Map {
                    pool,
                    keys: keys_decoded,
                    values: values_decoded,
                }
            }
            EncodedStateContent::Text { pool, state_len } => StateContent::Text { pool, state_len },
        }
    }
}

#[columnar(vec, ser, de)]
#[derive(Debug, Clone, Serialize, Deserialize)]
struct SnapshotOpEncoding {
    #[columnar(strategy = "Rle", original_type = "usize")]
    container: usize,
    /// key index or insert/delete pos
    #[columnar(strategy = "DeltaRle")]
    prop: usize,
    // list range start or del len or map value index, maybe negative
    value: i64,
    // List: the length of content when inserting, -2 when the inserted content is unknown, and -1 when deleting.
    // Map: always -1
    #[columnar(strategy = "Rle")]
    value2: i64,
}

#[columnar(ser, de)]
#[derive(Debug, Serialize, Deserialize)]
pub(super) struct SnapshotEncoded {
    #[columnar(type = "vec")]
    pub(crate) changes: Vec<ChangeEncoding>,
    #[columnar(type = "vec")]
    ops: Vec<SnapshotOpEncoding>,
    #[columnar(type = "vec")]
    deps: Vec<DepsEncoding>,
    clients: Clients,
    containers: Containers,
    container_states: Vec<EncodedStateContent>,
    keys: Vec<InternalString>,
}

const ENCODED_UNKNOWN_SLICE: i64 = -2;
const ENCODED_DELETED_CONTENT: i64 = -1;
const ENCODED_PLACEHOLDER: i64 = 0;

fn convert_inner_content(
    op_content: &InnerContent,
    key_to_idx: &mut FxHashMap<InternalString, usize>,
    keys: &mut Vec<InternalString>,
) -> (usize, i64, i64) {
    let (prop, value, is_del) = match &op_content {
        InnerContent::List(list_op) => match list_op {
            InnerListOp::Insert { slice, pos } => {
                if slice.is_unknown() {
                    (*pos, slice.content_len() as i64, ENCODED_UNKNOWN_SLICE)
                } else {
                    (
                        *pos,
                        slice.0.start as i64,
                        (slice.0.end - slice.0.start) as i64,
                    )
                }
            }
            InnerListOp::Delete(span) => {
                (span.pos as usize, span.len as i64, ENCODED_DELETED_CONTENT)
            }
        },
        InnerContent::Map(map_set) => {
            let InnerMapSet { key, value } = map_set;
            (
                *key_to_idx.entry(key.clone()).or_insert_with(|| {
                    keys.push(key.clone());
                    keys.len() - 1
                }),
                *value as i64,
                ENCODED_PLACEHOLDER,
            )
        }
    };
    (prop, value, is_del)
}

pub(super) fn encode_snapshot(store: &LogStore, gc: bool) -> Result<Vec<u8>, LoroError> {
    debug_log::debug_dbg!(&store.vv);
    debug_log::debug_dbg!(&store.changes);
    let mut client_id_to_idx: FxHashMap<ClientID, ClientIdx> = FxHashMap::default();
    let mut container_id_to_idx: FxHashMap<ContainerID, usize> = FxHashMap::default();
    let mut clients = Vec::with_capacity(store.changes.len());
    let mut change_num = 0;
    for (key, changes) in store.changes.iter() {
        client_id_to_idx.insert(*key, clients.len() as ClientIdx);
        clients.push(*key);
        change_num += changes.merged_len();
    }

<<<<<<< HEAD
    let containers = store.reg.export_by_sorted_idx();
    // During a transaction, we may create some containers which are deleted later. And these containers also need a unique ContainerIdx.
    // So when we encode snapshot, we need to sort the containers by ContainerIdx and change the `container` of ops to the index of containers.
    // An empty store decodes the snapshot, it will create these containers in a sequence of natural numbers so that containers and ops can correspond one-to-one
    let container_to_new_idx: FxHashMap<_, _> = containers
        .iter()
        .enumerate()
        .map(|(i, id)| (id, i as u32))
        .collect();
    for container_id in containers.iter() {
=======
    let (_, containers) = store.reg.export();
    for (idx, container_id) in containers.iter().enumerate() {
>>>>>>> dbb19bc2
        let container = store.reg.get(container_id).unwrap();
        container
            .upgrade()
            .unwrap()
            .try_lock()
            .unwrap()
            .initialize_pool_mapping();
        container_id_to_idx.insert(container_id.clone(), idx);
    }

    let mut changes = Vec::with_capacity(change_num);
    let mut ops = Vec::with_capacity(change_num);
    let mut keys = Vec::new();
    let mut key_to_idx = FxHashMap::default();
    let mut deps = Vec::with_capacity(change_num);
    for (client_idx, (_, change_vec)) in store.changes.iter().enumerate() {
        for change in change_vec.iter() {
            let client_id = change.id.client_id;
            let mut op_len = 0;
            let mut deps_len = 0;
            let mut dep_on_self = false;
            for dep in change.deps.iter() {
                // the first change will encode the self-client deps
                if dep.client_id == client_id {
                    dep_on_self = true;
                } else {
                    deps.push(DepsEncoding::new(
                        *client_id_to_idx.get(&dep.client_id).unwrap(),
                        dep.counter,
                    ));
                    deps_len += 1;
                }
            }
            for op in change.ops.iter() {
                let container_idx = op.container;
                let container_id = store.reg.get_id(container_idx).unwrap();
                let container_idx = container_id_to_idx.get(container_id).unwrap();
                let container = store.reg.get(container_id).unwrap();
                let new_ops = container
                    .upgrade()
                    .unwrap()
                    .try_lock()
                    .unwrap()
                    .to_export_snapshot(&op.content, gc);
                let new_idx = *container_to_new_idx.get(container_id).unwrap();
                op_len += new_ops.len();
                for op_content in new_ops {
                    let (prop, value, value2) =
                        convert_inner_content(&op_content, &mut key_to_idx, &mut keys);
                    ops.push(SnapshotOpEncoding {
<<<<<<< HEAD
                        container: new_idx,
=======
                        container: *container_idx,
>>>>>>> dbb19bc2
                        prop,
                        value,
                        value2,
                    });
                }
            }

            changes.push(ChangeEncoding {
                client_idx: client_idx as ClientIdx,
                timestamp: change.timestamp,
                deps_len,
                dep_on_self,
                op_len: op_len as u32,
            });
        }
    }

    let container_states = containers
        .iter()
        .map(|container_id| {
            let container = store.reg.get(container_id).unwrap();
            container
                .upgrade()
                .unwrap()
                .try_lock()
                .unwrap()
                .encode_and_release_pool_mapping()
                .into_encoded(&key_to_idx, &client_id_to_idx)
        })
        .collect::<Vec<_>>();
    let encoded = SnapshotEncoded {
        changes,
        ops,
        deps,
        clients,
        containers,
        container_states,
        keys,
    };
    to_vec(&encoded).map_err(|e| LoroError::DecodeError(e.to_string().into()))
}

pub(super) fn decode_snapshot(
    store: &mut LogStore,
    hierarchy: &mut Hierarchy,
    input: &[u8],
) -> Result<Vec<RawEvent>, LoroError> {
    let encoded: SnapshotEncoded =
        from_bytes(input).map_err(|e| LoroError::DecodeError(e.to_string().into()))?;
    let SnapshotEncoded {
        changes: change_encodings,
        ops,
        deps,
        clients,
        containers,
        container_states,
        keys,
    } = encoded;

    if change_encodings.is_empty() {
        // register
        if !container_states.is_empty() {
            for container_id in containers.into_iter() {
                store.get_or_create_container(&container_id);
            }
        }
        return Ok(vec![]);
    }
    let mut idx_to_container_type = FxHashMap::default();
    for (idx, container_id) in containers.iter().enumerate() {
        idx_to_container_type.insert(idx, container_id.container_type());
    }

    // calc vv
    let vv = calc_vv(&change_encodings, &ops, &clients, &idx_to_container_type);
    let can_load = match vv.partial_cmp(&store.vv) {
        Some(ord) => match ord {
            std::cmp::Ordering::Less => {
                // TODO warning
                debug_log::debug_log!("[Warning] the vv of encoded snapshot is smaller than self, no change is applied");
                return Ok(vec![]);
            }
            std::cmp::Ordering::Equal => {
                debug_log::debug_log!("vv is equal, no change is applied");
                return Ok(vec![]);
            }
            std::cmp::Ordering::Greater => store.vv.is_empty(),
        },
        None => false,
    };

    let mut op_iter = ops.into_iter();
    let mut changes_dq = FxHashMap::default();
    let mut deps_iter = deps.into_iter();
<<<<<<< HEAD
    let mut container_idx2type = FxHashMap::default();

    for (idx, container_id) in containers.iter().enumerate() {
        // assert containers are sorted by container_idx
        container_idx2type.insert(
            ContainerIdx::from_u32(idx as u32),
            container_id.container_type(),
        );
=======
    let mut idx_to_container_idx = FxHashMap::default();

    // the container_idx needs to be calculated first
    // because the op needs the corresponding container (in new or old store)
    let new_loro = LoroCore::default();
    let mut new_store = new_loro.log_store.try_write().unwrap();
    let mut new_hierarchy = new_loro.hierarchy.try_lock().unwrap();

    for (idx, container_id) in containers.iter().enumerate() {
        let container_idx = if can_load {
            store.reg.get_or_create_container_idx(container_id)
        } else {
            new_store.reg.get_or_create_container_idx(container_id)
        };
        idx_to_container_idx.insert(idx, container_idx);
>>>>>>> dbb19bc2
    }

    for (_, this_changes_encoding) in &change_encodings.into_iter().group_by(|c| c.client_idx) {
        let mut counter = 0;
        for change_encoding in this_changes_encoding {
            let ChangeEncoding {
                client_idx,
                timestamp,
                op_len,
                deps_len,
                dep_on_self,
            } = change_encoding;

            let client_id = clients[client_idx as usize];
            let mut ops = RleVec::<[Op; 2]>::new();
            let mut delta = 0;
            for op in op_iter.by_ref().take(op_len as usize) {
                let SnapshotOpEncoding {
                    container: container_idx,
                    prop,
                    value,
                    value2,
                } = op;

                let container_type = idx_to_container_type[&container_idx];
                let content = match container_type {
                    ContainerType::Map => {
                        let key = keys[prop].clone();
                        InnerContent::Map(InnerMapSet {
                            key,
                            value: value as u32,
                        })
                    }
                    ContainerType::List | ContainerType::Text => {
                        let is_del = value2 == ENCODED_DELETED_CONTENT;
                        let list_op = if is_del {
                            InnerListOp::Delete(DeleteSpan {
                                pos: prop as isize,
                                len: value as isize,
                            })
                        } else {
                            let is_unknown = value2 == ENCODED_UNKNOWN_SLICE;
                            if is_unknown {
                                InnerListOp::Insert {
                                    slice: SliceRange::new_unknown(value as u32),
                                    pos: prop,
                                }
                            } else {
                                InnerListOp::Insert {
                                    slice: (value as u32..(value + value2) as u32).into(),
                                    pos: prop,
                                }
                            }
                        };
                        InnerContent::List(list_op)
                    }
                };
                let op = Op {
                    counter: counter + delta,
                    container: idx_to_container_idx[&container_idx],
                    content,
                };
                delta += op.content_len() as i32;
                ops.push(op);
            }
<<<<<<< HEAD
=======

            let mut deps = (0..deps_len)
                .map(|_| {
                    let raw = deps_iter.next().unwrap();
                    ID::new(clients[raw.client_idx as usize], raw.counter)
                })
                .collect::<SmallVec<_>>();

            if dep_on_self {
                deps.push(ID::new(client_id, counter - 1));
            }
>>>>>>> dbb19bc2
            let change = Change {
                id: ID { client_id, counter },
                // cal lamport after parsing all changes
                lamport: 0,
                timestamp,
                ops,
                deps,
            };

            counter += delta;

            changes_dq
                .entry(client_id)
                .or_insert_with(VecDeque::new)
                .push_back(change)
        }
    }
    // calculate lamport
    let mut lamport_map = FxHashMap::default();
    let mut changes = FxHashMap::default();
    let mut client_ids: VecDeque<_> = changes_dq.keys().copied().collect();
    let len = client_ids.len();
    let mut loop_time = len;
    while let Some(client_id) = client_ids.pop_front() {
        let this_client_changes = changes_dq.get_mut(&client_id).unwrap();
        while let Some(mut change) = this_client_changes.pop_front() {
            match get_lamport_by_deps(&change.deps, &lamport_map, None) {
                Ok(lamport) => {
                    change.lamport = lamport;
                    lamport_map.entry(client_id).or_insert_with(Vec::new).push((
                        change.id.counter..change.id.counter + change.content_len() as Counter,
                        lamport,
                    ));
                    changes
                        .entry(client_id)
                        .or_insert_with(|| RleVecWithIndex::new_with_conf(ChangeMergeCfg::new()))
                        .push(change);
                    loop_time = len;
                }
                Err(_not_found_client) => {
                    this_client_changes.push_front(change);
                    client_ids.push_back(client_id);
                    loop_time -= 1;
                    if loop_time == 0 {
                        unreachable!();
                    }
                    break;
                }
            }
        }
    }

<<<<<<< HEAD
    let vv: VersionVector = changes
        .values()
        .map(|changes| changes.last().unwrap().id_last())
        .collect();

    debug_log::debug_dbg!(&vv, &changes_dq);

    let can_load = store.get_vv().is_empty();
=======
>>>>>>> dbb19bc2
    if can_load {
        let mut import_context = load_snapshot(
            store,
            hierarchy,
            vv,
            changes,
            containers,
            container_states,
            &keys,
            &clients,
        );
        Ok(store.get_events(hierarchy, &mut import_context))
    } else {
        load_snapshot(
            &mut new_store,
            &mut new_hierarchy,
            vv,
            changes,
            containers,
            container_states,
            &keys,
            &clients,
        );
        let diff_changes = new_store.export(&store.vv);
        // println!("diff change {:?}", diff_changes);
        Ok(store.import(hierarchy, diff_changes))
    }
}

#[allow(clippy::too_many_arguments)]
fn load_snapshot(
    new_store: &mut LogStore,
    new_hierarchy: &mut Hierarchy,
    vv: VersionVector,
    changes: FxHashMap<ClientID, RleVecWithIndex<Change, ChangeMergeCfg>>,
    containers: Vec<ContainerID>,
    container_states: Vec<EncodedStateContent>,
    keys: &[InternalString],
    clients: &[u64],
) -> ImportContext {
    let mut frontiers = vv.clone();
    for (_, changes) in changes.iter() {
        for change in changes.iter() {
            remove_included_frontiers(&mut frontiers, &change.deps);
        }
    }

    // rebuild states by snapshot
    let mut import_context = ImportContext {
        old_frontiers: smallvec![],
        new_frontiers: frontiers.get_frontiers(),
        old_vv: new_store.vv(),
        spans: vv.diff(&new_store.vv).left,
        new_vv: vv.clone(),
        diff: Default::default(),
        patched_old_vv: None,
    };
    for (container_id, pool_mapping) in containers.into_iter().zip(container_states.into_iter()) {
        let state = pool_mapping.into_state(keys, clients);
<<<<<<< HEAD
        let container = new_store.reg.get_by_idx(&container_idx).unwrap();
        let container = container.upgrade().unwrap();
=======
        let container = new_store
            .get_or_create_container(&container_id)
            .upgrade()
            .unwrap();
>>>>>>> dbb19bc2
        let mut container = container.try_lock().unwrap();
        container.to_import_snapshot(state, new_hierarchy, &mut import_context);
        container.update_recorder_after_import();
    }

    new_store.latest_lamport = changes
        .values()
        .map(|changes| changes.last().unwrap().lamport_last())
        .max()
        .unwrap();
    new_store.latest_timestamp = changes
        .values()
        .map(|changes| changes.last().unwrap().timestamp)
        .max()
        .unwrap();

    new_store.changes = changes;

    new_store.vv = vv;
    new_store.frontiers = frontiers.get_frontiers();
    import_context
<<<<<<< HEAD
=======
}

fn calc_vv(
    changes_encoding: &[ChangeEncoding],
    ops_encoding: &[SnapshotOpEncoding],
    clients: &[ClientID],
    idx_to_container_type: &FxHashMap<usize, ContainerType>,
) -> VersionVector {
    let mut vv = FxHashMap::default();
    let mut op_iter = ops_encoding.iter();
    for (client_idx, this_changes_encoding) in &changes_encoding.iter().group_by(|c| c.client_idx) {
        let client_id = clients[client_idx as usize];
        let mut counter = 0;
        for change_encoding in this_changes_encoding {
            let op_len = change_encoding.op_len;
            let mut delta = 0;
            for op in op_iter.by_ref().take(op_len as usize) {
                let SnapshotOpEncoding {
                    container: container_idx,
                    prop: _,
                    value,
                    value2,
                } = *op;
                let container_type = idx_to_container_type[&container_idx];
                let op_content_len = match container_type {
                    ContainerType::Map => 1,
                    _ => {
                        let is_del = value2 == ENCODED_DELETED_CONTENT;
                        if is_del {
                            value.unsigned_abs()
                        } else {
                            let is_unknown = value2 == ENCODED_UNKNOWN_SLICE;
                            if is_unknown {
                                value as u64
                            } else {
                                value2 as u64
                            }
                        }
                    }
                };
                delta += op_content_len as i32;
            }
            counter += delta;
        }
        vv.insert(client_id, counter);
    }
    vv.into()
}

#[cfg(test)]
mod test {
    use crate::{ContainerType, LoroCore};

    #[test]
    fn cannot_load() {
        let mut loro = LoroCore::new(Default::default(), Some(1));
        let mut map = loro.get_map("map");
        map.insert(&loro, "0", ContainerType::List).unwrap();
        map.delete(&loro, "0").unwrap();
        let mut loro2 = LoroCore::new(Default::default(), Some(2));
        loro.decode(&loro2.encode_all()).unwrap();
        loro2.decode(&loro.encode_all()).unwrap();
    }
>>>>>>> dbb19bc2
}<|MERGE_RESOLUTION|>--- conflicted
+++ resolved
@@ -14,12 +14,8 @@
         list::list_op::{DeleteSpan, InnerListOp},
         map::{InnerMapSet, ValueSlot},
         pool_mapping::StateContent,
-<<<<<<< HEAD
         registry::ContainerIdx,
         ContainerID, ContainerTrait,
-=======
-        Container, ContainerID,
->>>>>>> dbb19bc2
     },
     dag::{remove_included_frontiers, Dag},
     event::RawEvent,
@@ -208,7 +204,6 @@
         change_num += changes.merged_len();
     }
 
-<<<<<<< HEAD
     let containers = store.reg.export_by_sorted_idx();
     // During a transaction, we may create some containers which are deleted later. And these containers also need a unique ContainerIdx.
     // So when we encode snapshot, we need to sort the containers by ContainerIdx and change the `container` of ops to the index of containers.
@@ -219,10 +214,6 @@
         .map(|(i, id)| (id, i as u32))
         .collect();
     for container_id in containers.iter() {
-=======
-    let (_, containers) = store.reg.export();
-    for (idx, container_id) in containers.iter().enumerate() {
->>>>>>> dbb19bc2
         let container = store.reg.get(container_id).unwrap();
         container
             .upgrade()
@@ -273,11 +264,7 @@
                     let (prop, value, value2) =
                         convert_inner_content(&op_content, &mut key_to_idx, &mut keys);
                     ops.push(SnapshotOpEncoding {
-<<<<<<< HEAD
                         container: new_idx,
-=======
-                        container: *container_idx,
->>>>>>> dbb19bc2
                         prop,
                         value,
                         value2,
@@ -372,8 +359,13 @@
     let mut op_iter = ops.into_iter();
     let mut changes_dq = FxHashMap::default();
     let mut deps_iter = deps.into_iter();
-<<<<<<< HEAD
-    let mut container_idx2type = FxHashMap::default();
+    let mut idx_to_container_idx = FxHashMap::default();
+
+    // the container_idx needs to be calculated first
+    // because the op needs the corresponding container (in new or old store)
+    let new_loro = LoroCore::default();
+    let mut new_store = new_loro.log_store.try_write().unwrap();
+    let mut new_hierarchy = new_loro.hierarchy.try_lock().unwrap();
 
     for (idx, container_id) in containers.iter().enumerate() {
         // assert containers are sorted by container_idx
@@ -381,23 +373,6 @@
             ContainerIdx::from_u32(idx as u32),
             container_id.container_type(),
         );
-=======
-    let mut idx_to_container_idx = FxHashMap::default();
-
-    // the container_idx needs to be calculated first
-    // because the op needs the corresponding container (in new or old store)
-    let new_loro = LoroCore::default();
-    let mut new_store = new_loro.log_store.try_write().unwrap();
-    let mut new_hierarchy = new_loro.hierarchy.try_lock().unwrap();
-
-    for (idx, container_id) in containers.iter().enumerate() {
-        let container_idx = if can_load {
-            store.reg.get_or_create_container_idx(container_id)
-        } else {
-            new_store.reg.get_or_create_container_idx(container_id)
-        };
-        idx_to_container_idx.insert(idx, container_idx);
->>>>>>> dbb19bc2
     }
 
     for (_, this_changes_encoding) in &change_encodings.into_iter().group_by(|c| c.client_idx) {
@@ -463,8 +438,6 @@
                 delta += op.content_len() as i32;
                 ops.push(op);
             }
-<<<<<<< HEAD
-=======
 
             let mut deps = (0..deps_len)
                 .map(|_| {
@@ -476,7 +449,6 @@
             if dep_on_self {
                 deps.push(ID::new(client_id, counter - 1));
             }
->>>>>>> dbb19bc2
             let change = Change {
                 id: ID { client_id, counter },
                 // cal lamport after parsing all changes
@@ -529,7 +501,6 @@
         }
     }
 
-<<<<<<< HEAD
     let vv: VersionVector = changes
         .values()
         .map(|changes| changes.last().unwrap().id_last())
@@ -538,8 +509,6 @@
     debug_log::debug_dbg!(&vv, &changes_dq);
 
     let can_load = store.get_vv().is_empty();
-=======
->>>>>>> dbb19bc2
     if can_load {
         let mut import_context = load_snapshot(
             store,
@@ -599,15 +568,8 @@
     };
     for (container_id, pool_mapping) in containers.into_iter().zip(container_states.into_iter()) {
         let state = pool_mapping.into_state(keys, clients);
-<<<<<<< HEAD
         let container = new_store.reg.get_by_idx(&container_idx).unwrap();
         let container = container.upgrade().unwrap();
-=======
-        let container = new_store
-            .get_or_create_container(&container_id)
-            .upgrade()
-            .unwrap();
->>>>>>> dbb19bc2
         let mut container = container.try_lock().unwrap();
         container.to_import_snapshot(state, new_hierarchy, &mut import_context);
         container.update_recorder_after_import();
@@ -629,8 +591,6 @@
     new_store.vv = vv;
     new_store.frontiers = frontiers.get_frontiers();
     import_context
-<<<<<<< HEAD
-=======
 }
 
 fn calc_vv(
@@ -694,5 +654,4 @@
         loro.decode(&loro2.encode_all()).unwrap();
         loro2.decode(&loro.encode_all()).unwrap();
     }
->>>>>>> dbb19bc2
 }