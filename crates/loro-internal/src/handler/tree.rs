use std::{collections::VecDeque, sync::Arc};

use fractional_index::FractionalIndex;
use fxhash::FxHashMap;
use loro_common::{
    ContainerID, ContainerType, Counter, IdLp, LoroResult, LoroTreeError, LoroValue, PeerID, TreeID,
};
use smallvec::smallvec;

use crate::{
    container::tree::tree_op::TreeOp,
    delta::{TreeDiffItem, TreeExternalDiff},
    state::{FractionalIndexGenResult, NodePosition, TreeParentId},
    txn::{EventHint, Transaction},
    BasicHandler, HandlerTrait, MapHandler,
};

use super::{create_handler, Handler, MaybeDetached};

#[derive(Clone)]
pub struct TreeHandler {
    pub(super) inner: MaybeDetached<TreeInner>,
}

#[derive(Clone)]
pub(super) struct TreeInner {
    next_counter: Counter,
    map: FxHashMap<TreeID, MapHandler>,
    parent_links: FxHashMap<TreeID, Option<TreeID>>,
    children_links: FxHashMap<Option<TreeID>, Vec<TreeID>>,
}

impl TreeInner {
    fn new() -> Self {
        TreeInner {
            next_counter: 0,
            map: FxHashMap::default(),
            parent_links: FxHashMap::default(),
            children_links: FxHashMap::default(),
        }
    }

    fn create(&mut self, parent: Option<TreeID>, index: usize) -> TreeID {
        let id = TreeID::new(PeerID::MAX, self.next_counter);
        self.next_counter += 1;
        self.map.insert(id, MapHandler::new_detached());
        self.parent_links.insert(id, parent);
        let children = self.children_links.entry(parent).or_default();
        children.insert(index, id);
        id
    }

    fn mov(&mut self, target: TreeID, new_parent: Option<TreeID>, index: usize) -> LoroResult<()> {
        let old_parent = self
            .parent_links
            .get_mut(&target)
            .ok_or(LoroTreeError::TreeNodeNotExist(target))?;
        let children = self.children_links.get_mut(old_parent).unwrap();
        children.retain(|x| x != &target);
        self.parent_links.insert(target, new_parent);
        let children = self.children_links.entry(new_parent).or_default();
        children.insert(index, target);
        Ok(())
    }

    fn delete(&mut self, id: TreeID) -> LoroResult<()> {
        self.map.remove(&id);
        let parent = self
            .parent_links
            .remove(&id)
            .ok_or(LoroTreeError::TreeNodeNotExist(id))?;
        let children = self.children_links.get_mut(&parent).unwrap();
        children.retain(|x| x != &id);
        self.children_links.remove(&Some(id));
        Ok(())
    }

    fn get_id_by_index(&self, parent: &Option<TreeID>, index: usize) -> Option<TreeID> {
        self.children_links
            .get(parent)
            .and_then(|x| x.get(index).cloned())
    }

    fn get_parent(&self, id: &TreeID) -> Option<Option<TreeID>> {
        self.parent_links.get(id).cloned()
    }

    fn get_children(&self, parent: Option<TreeID>) -> Option<Vec<TreeID>> {
        self.children_links.get(&parent).cloned()
    }

    fn children_num(&self, parent: Option<TreeID>) -> Option<usize> {
        self.children_links.get(&parent).map(|x| x.len())
    }

    fn is_parent(&self, target: &TreeID, parent: &Option<TreeID>) -> bool {
        self.parent_links.get(target) == Some(parent)
    }

    fn get_index_by_tree_id(&self, target: &TreeID) -> Option<usize> {
        self.parent_links
            .get(target)
            .and_then(|parent| self.children_links.get(parent))
            .and_then(|children| children.iter().position(|x| x == target))
    }

    fn get_value(&self, deep: bool) -> LoroValue {
        let mut ans = vec![];

        let mut q = VecDeque::from_iter(
            self.children_links
                .get(&None)
                .unwrap()
                .iter()
                .enumerate()
                .zip(std::iter::repeat(None::<TreeID>)),
        );
        while let Some(((idx, target), parent)) = q.pop_front() {
            let map = self.map.get(target).unwrap();
            let mut loro_map_value = FxHashMap::default();
            loro_map_value.insert("id".to_string(), target.to_string().into());
            let parent = parent
                .map(|p| p.to_string().into())
                .unwrap_or(LoroValue::Null);
            loro_map_value.insert("parent".to_string(), parent);
            loro_map_value.insert(
                "meta".to_string(),
                if deep {
                    map.get_deep_value()
                } else {
                    String::from("UnResolved").into()
                },
            );
            loro_map_value.insert("index".to_string(), (idx as i64).into());
            ans.push(loro_map_value);
            if let Some(children) = self.children_links.get(&Some(*target)) {
                for (idx, child) in children.iter().enumerate() {
                    q.push_back(((idx, child), Some(*target)));
                }
            }
        }
        ans.into()
    }
}

impl HandlerTrait for TreeHandler {
    fn to_handler(&self) -> Handler {
        Handler::Tree(self.clone())
    }

    fn attach(
        &self,
        txn: &mut Transaction,
        parent: &BasicHandler,
        self_id: ContainerID,
    ) -> LoroResult<Self> {
        match &self.inner {
            MaybeDetached::Detached(t) => {
                let t = t.try_lock().unwrap();
                let inner = create_handler(parent, self_id);
                let tree = inner.into_tree().unwrap();

                let children = t.value.children_links.get(&None);
                let mut q = children
                    .map(|c| {
                        VecDeque::from_iter(
                            c.iter()
                                .enumerate()
                                .zip(std::iter::repeat(TreeParentId::Root)),
                        )
                    })
                    .unwrap_or_default();
                while let Some(((idx, target), parent)) = q.pop_front() {
                    let real_id = tree.create_with_txn(txn, parent, idx)?;
                    let map = t.value.map.get(target).unwrap();
                    map.attach(
                        txn,
                        tree.inner.try_attached_state()?,
                        real_id.associated_meta_container(),
                    )?;

                    if let Some(children) = t.value.children_links.get(&Some(*target)) {
                        for (idx, child) in children.iter().enumerate() {
                            q.push_back(((idx, child), TreeParentId::Node(real_id)));
                        }
                    }
                }
                Ok(tree)
            }
            MaybeDetached::Attached(a) => {
                let new_inner = create_handler(a, self_id);
                let ans = new_inner.into_tree().unwrap();
                let tree_nodes = ans.with_state(|s| Ok(s.as_tree_state().unwrap().tree_nodes()))?;
                for node in tree_nodes {
                    let parent = node.parent;
                    let index = node.index;
                    let target = node.id;
                    let real_id = ans.create_with_txn(txn, parent, index)?;
                    ans.get_meta(target)?
                        .attach(txn, a, real_id.associated_meta_container())?;
                }
                Ok(ans)
            }
        }
    }

    fn is_attached(&self) -> bool {
        self.inner.is_attached()
    }

    fn attached_handler(&self) -> Option<&BasicHandler> {
        self.inner.attached_handler()
    }

    fn get_value(&self) -> LoroValue {
        match &self.inner {
            MaybeDetached::Detached(t) => {
                let t = t.try_lock().unwrap();
                t.value.get_value(false)
            }
            MaybeDetached::Attached(a) => a.get_value(),
        }
    }

    fn get_deep_value(&self) -> LoroValue {
        match &self.inner {
            MaybeDetached::Detached(t) => {
                let t = t.try_lock().unwrap();
                t.value.get_value(true)
            }
            MaybeDetached::Attached(a) => a.get_deep_value(),
        }
    }

    fn kind(&self) -> ContainerType {
        ContainerType::Tree
    }

    fn get_attached(&self) -> Option<Self> {
        match &self.inner {
            MaybeDetached::Detached(d) => d.lock().unwrap().attached.clone().map(|x| Self {
                inner: MaybeDetached::Attached(x),
            }),
            MaybeDetached::Attached(_a) => Some(self.clone()),
        }
    }

    fn from_handler(h: Handler) -> Option<Self> {
        match h {
            Handler::Tree(x) => Some(x),
            _ => None,
        }
    }
}

impl std::fmt::Debug for TreeHandler {
    fn fmt(&self, f: &mut std::fmt::Formatter<'_>) -> std::fmt::Result {
        match &self.inner {
            MaybeDetached::Detached(_) => write!(f, "TreeHandler Detached"),
            MaybeDetached::Attached(a) => write!(f, "TreeHandler {}", a.id),
        }
    }
}

impl TreeHandler {
    /// Create a new container that is detached from the document.
    ///
    /// The edits on a detached container will not be persisted/synced.
    /// To attach the container to the document, please insert it into an attached
    /// container.
    pub fn new_detached() -> Self {
        Self {
            inner: MaybeDetached::new_detached(TreeInner::new()),
        }
    }

    pub fn delete(&self, target: TreeID) -> LoroResult<()> {
        match &self.inner {
            MaybeDetached::Detached(t) => {
                let mut t = t.try_lock().unwrap();
                t.value.delete(target)?;
                Ok(())
            }
            MaybeDetached::Attached(a) => a.with_txn(|txn| self.delete_with_txn(txn, target)),
        }
    }

    pub(crate) fn delete_with_txn(&self, txn: &mut Transaction, target: TreeID) -> LoroResult<()> {
        let inner = self.inner.try_attached_state()?;
        txn.apply_local_op(
            inner.container_idx,
            crate::op::RawOpContent::Tree(Arc::new(TreeOp::Delete { target })),
            EventHint::Tree(smallvec![TreeDiffItem {
                target,
                action: TreeExternalDiff::Delete {
                    old_parent: self.get_node_parent(&target).unwrap(),
                    old_index: self.get_index_by_tree_id(&target).unwrap(),
                },
            }]),
            &inner.state,
        )
    }

    pub fn create(&self, parent: TreeParentId) -> LoroResult<TreeID> {
        let index: usize = self.children_num(&parent).unwrap_or(0);
        self.create_at(parent, index)
    }

    pub fn create_at(&self, parent: TreeParentId, index: usize) -> LoroResult<TreeID> {
        match &self.inner {
            MaybeDetached::Detached(t) => {
                let t = &mut t.try_lock().unwrap().value;
                Ok(t.create(parent.tree_id(), index))
            }
            MaybeDetached::Attached(a) => {
                a.with_txn(|txn| self.create_with_txn(txn, parent, index))
            }
        }
    }

    /// For undo/redo, Specify the TreeID of the created node
    pub(crate) fn create_at_with_target_for_apply_diff(
        &self,
        parent: TreeParentId,
        position: FractionalIndex,
        target: TreeID,
    ) -> LoroResult<bool> {
        let MaybeDetached::Attached(a) = &self.inner else {
            unreachable!();
        };

        if let Some(p) = self.get_node_parent(&target) {
            if p == parent {
                return Ok(false);
                // If parent is deleted, we need to create the node, so this op from move_apply_diff
            }
            match p {
                TreeParentId::Node(p) => {
                    if self.contains(p) {
                        return self.move_at_with_target_for_apply_diff(parent, position, target);
                    }
                }
                TreeParentId::Root => {
                    return self.move_at_with_target_for_apply_diff(parent, position, target);
                }
                TreeParentId::Deleted | TreeParentId::Unexist => {}
            }
        }

        let with_event = !parent.tree_id().is_some_and(|p| !self.contains(p));
        if !with_event {
            return Ok(false);
        }

        // println!(
        //     "create_at_with_target_for_apply_diff: {:?} {:?}",
        //     target, parent
        // );

        let index = self
            .get_index_by_fractional_index(
                &parent,
                &NodePosition {
                    position: position.clone(),
                    idlp: self.next_idlp(),
                },
            )
            // TODO: parent has deleted？
            .unwrap_or(0);

        let children = a.with_txn(|txn| {
            let inner = self.inner.try_attached_state()?;

            txn.apply_local_op(
                inner.container_idx,
                crate::op::RawOpContent::Tree(Arc::new(TreeOp::Create {
                    target,
                    parent: parent.tree_id(),
                    position: position.clone(),
                })),
                EventHint::Tree(smallvec![TreeDiffItem {
                    target,
                    action: TreeExternalDiff::Create {
                        parent,
                        index,
                        position: position.clone(),
                    },
                }]),
                &inner.state,
            )?;

            Ok(self
                .children(&TreeParentId::Node(target))
                .unwrap_or_default())
        })?;
        for child in children {
            let position = self.get_position_by_tree_id(&child).unwrap();
            self.create_at_with_target_for_apply_diff(TreeParentId::Node(target), position, child)?;
        }
        Ok(true)
    }

    /// For undo/redo, Specify the TreeID of the created node
    pub(crate) fn move_at_with_target_for_apply_diff(
        &self,
        parent: TreeParentId,
        position: FractionalIndex,
        target: TreeID,
    ) -> LoroResult<bool> {
        let MaybeDetached::Attached(a) = &self.inner else {
            unreachable!();
        };

        // the move node does not exist, create it
        if !self.contains(target) {
            return self.create_at_with_target_for_apply_diff(parent, position, target);
        }

        if let Some(p) = self.get_node_parent(&target) {
            if p == parent {
                return Ok(false);
            }
        }

        let index = self
            .get_index_by_fractional_index(
                &parent,
                &NodePosition {
                    position: position.clone(),
                    idlp: self.next_idlp(),
                },
            )
            .unwrap_or(0);
        let with_event = !parent.tree_id().is_some_and(|p| !self.contains(p));

        if !with_event {
            return Ok(false);
        }

        // println!(
        //     "move_at_with_target_for_apply_diff: {:?} {:?}",
        //     target, parent
        // );

        a.with_txn(|txn| {
            let inner = self.inner.try_attached_state()?;
            txn.apply_local_op(
                inner.container_idx,
                crate::op::RawOpContent::Tree(Arc::new(TreeOp::Move {
                    target,
                    parent: parent.tree_id(),
                    position: position.clone(),
                })),
                EventHint::Tree(smallvec![TreeDiffItem {
                    target,
                    action: TreeExternalDiff::Move {
                        parent,
                        index,
                        position: position.clone(),
                        // the old parent should be exist, so we can unwrap
                        old_parent: self.get_node_parent(&target).unwrap(),
                        old_index: self.get_index_by_tree_id(&target).unwrap(),
                    },
                }]),
                &inner.state,
            )
        })?;
        Ok(true)
    }

    pub(crate) fn create_with_txn(
        &self,
        txn: &mut Transaction,
        parent: TreeParentId,
        index: usize,
    ) -> LoroResult<TreeID> {
        let inner = self.inner.try_attached_state()?;
        let target = TreeID::from_id(txn.next_id());

        match self.generate_position_at(&target, &parent, index) {
            FractionalIndexGenResult::Ok(position) => {
                self.create_with_position(inner, txn, target, parent, index, position)
            }
            FractionalIndexGenResult::Rearrange(ids) => {
                for (i, (id, position)) in ids.into_iter().enumerate() {
                    if i == 0 {
                        self.create_with_position(inner, txn, id, parent, index, position)?;
                        continue;
                    }
                    self.mov_with_position(inner, txn, id, parent, index + i, position, index + i)?;
                }
                Ok(target)
            }
        }
    }

    pub fn mov(&self, target: TreeID, parent: TreeParentId) -> LoroResult<()> {
        match &self.inner {
            MaybeDetached::Detached(_) => {
                let mut index: usize = self.children_num(&parent).unwrap_or(0);
                if self.is_parent(&target, &parent) {
                    index -= 1;
                }
                self.move_to(target, parent, index)
            }
            MaybeDetached::Attached(a) => {
                let mut index = self.children_num(&parent).unwrap_or(0);
                if self.is_parent(&target, &parent) {
                    index -= 1;
                }
                a.with_txn(|txn| self.mov_with_txn(txn, target, parent, index))
            }
        }
    }

    pub fn mov_after(&self, target: TreeID, other: TreeID) -> LoroResult<()> {
        let parent = self
            .get_node_parent(&other)
            .ok_or(LoroTreeError::TreeNodeNotExist(other))?;
        let mut index = self.get_index_by_tree_id(&other).unwrap() + 1;
        if self.is_parent(&target, &parent) && self.get_index_by_tree_id(&target).unwrap() < index {
            index -= 1;
        }
        self.move_to(target, parent, index)
    }

    pub fn mov_before(&self, target: TreeID, other: TreeID) -> LoroResult<()> {
        let parent = self
            .get_node_parent(&other)
            .ok_or(LoroTreeError::TreeNodeNotExist(other))?;
        let mut index = self.get_index_by_tree_id(&other).unwrap();
<<<<<<< HEAD
        if self.is_parent(&target, &parent)
            && index > 1
=======
        if self.is_parent(target, parent)
            && index >= 1
>>>>>>> ab6ee76b
            && self.get_index_by_tree_id(&target).unwrap() < index
        {
            index -= 1;
        }
        self.move_to(target, parent, index)
    }

    pub fn move_to(&self, target: TreeID, parent: TreeParentId, index: usize) -> LoroResult<()> {
        match &self.inner {
            MaybeDetached::Detached(t) => {
                let mut t = t.try_lock().unwrap();
                t.value.mov(target, parent.tree_id(), index)
            }
            MaybeDetached::Attached(a) => {
                a.with_txn(|txn| self.mov_with_txn(txn, target, parent, index))
            }
        }
    }

    pub(crate) fn mov_with_txn(
        &self,
        txn: &mut Transaction,
        target: TreeID,
        parent: TreeParentId,
        index: usize,
    ) -> LoroResult<()> {
        let inner = self.inner.try_attached_state()?;
        let mut children_len = self.children_num(&parent).unwrap_or(0);
        let mut already_in_parent = false;
        // check the input is valid
        if self.is_parent(&target, &parent) {
            // If the position after moving is same as the current position , do nothing
            if let Some(current_index) = self.get_index_by_tree_id(&target) {
                if current_index == index {
                    return Ok(());
                }
                // move out first, we cannot delete the position here
                // If throw error, the tree will be in a inconsistent state
                children_len -= 1;
                already_in_parent = true;
            }
        };
        if index > children_len {
            return Err(LoroTreeError::IndexOutOfBound {
                len: children_len,
                index,
            }
            .into());
        }
        let old_index = self.get_index_by_tree_id(&target).unwrap();
        if already_in_parent {
            self.delete_position(&parent, &target);
        }

        match self.generate_position_at(&target, &parent, index) {
            FractionalIndexGenResult::Ok(position) => {
                self.mov_with_position(inner, txn, target, parent, index, position, old_index)
            }
            FractionalIndexGenResult::Rearrange(ids) => {
                for (i, (id, position)) in ids.into_iter().enumerate() {
                    self.mov_with_position(inner, txn, id, parent, index + i, position, old_index)?;
                }
                Ok(())
            }
        }
    }

    #[allow(clippy::too_many_arguments)]
    fn create_with_position(
        &self,
        inner: &BasicHandler,
        txn: &mut Transaction,
        tree_id: TreeID,
        parent: TreeParentId,
        index: usize,
        position: FractionalIndex,
    ) -> LoroResult<TreeID> {
        txn.apply_local_op(
            inner.container_idx,
            crate::op::RawOpContent::Tree(Arc::new(TreeOp::Create {
                target: tree_id,
                parent: parent.tree_id(),
                position: position.clone(),
            })),
            EventHint::Tree(smallvec![TreeDiffItem {
                target: tree_id,
                action: TreeExternalDiff::Create {
                    parent,
                    index,
                    position,
                },
            }]),
            &inner.state,
        )?;
        Ok(tree_id)
    }

    #[allow(clippy::too_many_arguments)]
    fn mov_with_position(
        &self,
        inner: &BasicHandler,
        txn: &mut Transaction,
        target: TreeID,
        parent: TreeParentId,
        index: usize,
        position: FractionalIndex,
        old_index: usize,
    ) -> LoroResult<()> {
        txn.apply_local_op(
            inner.container_idx,
            crate::op::RawOpContent::Tree(Arc::new(TreeOp::Move {
                target,
                parent: parent.tree_id(),
                position: position.clone(),
            })),
            EventHint::Tree(smallvec![TreeDiffItem {
                target,
                action: TreeExternalDiff::Move {
                    parent,
                    index,
                    position,
                    old_parent: self.get_node_parent(&target).unwrap(),
                    old_index,
                },
            }]),
            &inner.state,
        )
    }

    pub fn get_meta(&self, target: TreeID) -> LoroResult<MapHandler> {
        match &self.inner {
            MaybeDetached::Detached(d) => {
                let d = d.try_lock().unwrap();
                d.value
                    .map
                    .get(&target)
                    .cloned()
                    .ok_or(LoroTreeError::TreeNodeNotExist(target).into())
            }
            MaybeDetached::Attached(a) => {
                if !self.contains(target) {
                    return Err(LoroTreeError::TreeNodeNotExist(target).into());
                }
                let map_container_id = target.associated_meta_container();
                let handler = create_handler(a, map_container_id);
                Ok(handler.into_map().unwrap())
            }
        }
    }

    /// Get the parent of the node, if the node is deleted or does not exist, return None
    pub fn get_node_parent(&self, target: &TreeID) -> Option<TreeParentId> {
        match &self.inner {
            MaybeDetached::Detached(t) => {
                let t = t.try_lock().unwrap();
                t.value.get_parent(target).map(TreeParentId::from)
            }
            MaybeDetached::Attached(a) => a.with_state(|state| {
                let a = state.as_tree_state().unwrap();
                a.parent(target)
            }),
        }
    }

    // TODO: iterator
    pub fn children(&self, parent: &TreeParentId) -> Option<Vec<TreeID>> {
        match &self.inner {
            MaybeDetached::Detached(t) => {
                let t = t.try_lock().unwrap();
                t.value.get_children(parent.tree_id())
            }
            MaybeDetached::Attached(a) => a.with_state(|state| {
                let a = state.as_tree_state().unwrap();
                a.children(parent)
            }),
        }
    }

    pub fn children_num(&self, parent: &TreeParentId) -> Option<usize> {
        match &self.inner {
            MaybeDetached::Detached(t) => {
                let t = t.try_lock().unwrap();
                t.value.children_num(parent.tree_id())
            }
            MaybeDetached::Attached(a) => a.with_state(|state| {
                let a = state.as_tree_state().unwrap();
                a.children_num(parent)
            }),
        }
    }

    pub fn contains(&self, target: TreeID) -> bool {
        match &self.inner {
            MaybeDetached::Detached(t) => {
                let t = t.try_lock().unwrap();
                t.value.map.contains_key(&target)
            }
            MaybeDetached::Attached(a) => a.with_state(|state| {
                let a = state.as_tree_state().unwrap();
                a.contains(target)
            }),
        }
    }

    pub fn get_child_at(&self, parent: Option<TreeID>, index: usize) -> Option<TreeID> {
        match &self.inner {
            MaybeDetached::Detached(t) => {
                let t = t.try_lock().unwrap();
                t.value.get_id_by_index(&parent, index)
            }
            MaybeDetached::Attached(a) => a.with_state(|state| {
                let a = state.as_tree_state().unwrap();
                a.get_id_by_index(&TreeParentId::from(parent), index)
            }),
        }
    }

    pub fn is_parent(&self, target: &TreeID, parent: &TreeParentId) -> bool {
        match &self.inner {
            MaybeDetached::Detached(t) => {
                let t = t.try_lock().unwrap();
                t.value.is_parent(target, &parent.tree_id())
            }
            MaybeDetached::Attached(a) => a.with_state(|state| {
                let a = state.as_tree_state().unwrap();
                a.is_parent(parent, target)
            }),
        }
    }

    pub fn nodes(&self) -> Vec<TreeID> {
        match &self.inner {
            MaybeDetached::Detached(t) => {
                let t = t.try_lock().unwrap();
                t.value.map.keys().cloned().collect()
            }
            MaybeDetached::Attached(a) => a.with_state(|state| {
                let a = state.as_tree_state().unwrap();
                a.nodes()
            }),
        }
    }

    pub fn roots(&self) -> Vec<TreeID> {
        self.children(&TreeParentId::Root).unwrap_or_default()
    }

    #[allow(non_snake_case)]
    pub fn __internal__next_tree_id(&self) -> TreeID {
        match &self.inner {
            MaybeDetached::Detached(d) => {
                let d = d.try_lock().unwrap();
                TreeID::new(PeerID::MAX, d.value.next_counter)
            }
            MaybeDetached::Attached(a) => a
                .with_txn(|txn| Ok(TreeID::from_id(txn.next_id())))
                .unwrap(),
        }
    }

    fn generate_position_at(
        &self,
        target: &TreeID,
        parent: &TreeParentId,
        index: usize,
    ) -> FractionalIndexGenResult {
        let MaybeDetached::Attached(a) = &self.inner else {
            unreachable!()
        };
        a.with_state(|state| {
            let a = state.as_tree_state_mut().unwrap();
            a.generate_position_at(target, parent, index)
        })
    }

    /// Get the index of the target node in the parent node
    ///
    /// O(logN)
    pub fn get_index_by_tree_id(&self, target: &TreeID) -> Option<usize> {
        match &self.inner {
            MaybeDetached::Detached(t) => {
                let t = t.try_lock().unwrap();
                t.value.get_index_by_tree_id(target)
            }
            MaybeDetached::Attached(a) => a.with_state(|state| {
                let a = state.as_tree_state().unwrap();
                a.get_index_by_tree_id(target)
            }),
        }
    }

    pub fn get_position_by_tree_id(&self, target: &TreeID) -> Option<FractionalIndex> {
        match &self.inner {
            MaybeDetached::Detached(_) => unreachable!(),
            MaybeDetached::Attached(a) => a.with_state(|state| {
                let a = state.as_tree_state().unwrap();
                a.get_position(target)
            }),
        }
    }

    fn delete_position(&self, parent: &TreeParentId, target: &TreeID) {
        let MaybeDetached::Attached(a) = &self.inner else {
            unreachable!()
        };
        a.with_state(|state| {
            let a = state.as_tree_state_mut().unwrap();
            a.delete_position(parent, &target)
        })
    }

    // use for apply diff
    pub(crate) fn get_index_by_fractional_index(
        &self,
        parent: &TreeParentId,
        node_position: &NodePosition,
    ) -> Option<usize> {
        match &self.inner {
            MaybeDetached::Detached(_) => {
                unreachable!();
            }
            MaybeDetached::Attached(a) => a.with_state(|state| {
                let a = state.as_tree_state().unwrap();
                a.get_index_by_position(parent, node_position)
            }),
        }
    }

    pub(crate) fn next_idlp(&self) -> IdLp {
        match &self.inner {
            MaybeDetached::Detached(_) => {
                unreachable!()
            }
            MaybeDetached::Attached(a) => a.with_txn(|txn| Ok(txn.next_idlp())).unwrap(),
        }
    }

    pub fn is_fractional_index_enabled(&self) -> bool {
        match &self.inner {
            MaybeDetached::Detached(_) => {
                unreachable!()
            }
            MaybeDetached::Attached(a) => a.with_state(|state| {
                let a = state.as_tree_state().unwrap();
                a.is_fractional_index_enabled()
            }),
        }
    }

    /// Set whether to generate fractional index for Tree Position. The LoroDoc is set to disable fractional index by default.
    ///
    /// The jitter is used to avoid conflicts when multiple users are creating the node at the same position.
    /// value 0 is default, which means no jitter, any value larger than 0 will enable jitter.
    ///
    /// Generally speaking, jitter will affect the growth rate of document size.
    /// [Read more about it](https://www.loro.dev/blog/movable-tree#implementation-and-encoding-size)
    pub fn enable_fractional_index(&self, jitter: u8) {
        match &self.inner {
            MaybeDetached::Detached(_) => {
                unreachable!()
            }
            MaybeDetached::Attached(a) => a.with_state(|state| {
                let a = state.as_tree_state_mut().unwrap();
                a.enable_generate_fractional_index(jitter);
            }),
        }
    }

    /// Disable the fractional index generation for Tree Position when
    /// you don't need the Tree's siblings to be sorted. The fractional index will be always default.
    ///
    /// The LoroDoc is set to disable fractional index by default.
    pub fn disable_fractional_index(&self) {
        match &self.inner {
            MaybeDetached::Detached(_) => {
                unreachable!()
            }
            MaybeDetached::Attached(a) => a.with_state(|state| {
                let a = state.as_tree_state_mut().unwrap();
                a.disable_generate_fractional_index();
            }),
        }
    }
}<|MERGE_RESOLUTION|>--- conflicted
+++ resolved
@@ -529,13 +529,8 @@
             .get_node_parent(&other)
             .ok_or(LoroTreeError::TreeNodeNotExist(other))?;
         let mut index = self.get_index_by_tree_id(&other).unwrap();
-<<<<<<< HEAD
         if self.is_parent(&target, &parent)
-            && index > 1
-=======
-        if self.is_parent(target, parent)
             && index >= 1
->>>>>>> ab6ee76b
             && self.get_index_by_tree_id(&target).unwrap() < index
         {
             index -= 1;
