--- conflicted
+++ resolved
@@ -20,15 +20,9 @@
 rle = { path = "../rle", version = "0.16.12", package = "loro-rle" }
 loro-common = { path = "../loro-common", version = "0.16.12" }
 fractional_index = { path = "../fractional_index", features = [
-<<<<<<< HEAD
     "serde",
 ], version = "0.16.2", package = "loro_fractional_index" }
 loro-kv-store = { path = "../kv-store", version = "0.16.2" }
-=======
-  "serde",
-], version = "0.16.12", package = "loro_fractional_index" }
-postcard = "1"
->>>>>>> ab6ee76b
 fxhash = { workspace = true }
 serde = { workspace = true }
 thiserror = { workspace = true }
@@ -41,7 +35,7 @@
 enum_dispatch = { workspace = true }
 once_cell = { workspace = true }
 arbitrary = { version = "1", optional = true }
-postcard = { version = "1.0.8", features = ["use-std"] }
+postcard = { version = "1", features = ["use-std"] }
 append-only-bytes = { version = "0.1.12", features = ["u32_range"] }
 im = { version = "15.1.0", features = ["serde"] }
 tabled = { version = "0.10.0", optional = true }
