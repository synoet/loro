--- conflicted
+++ resolved
@@ -21,12 +21,8 @@
     oplog::BlockChangeRef,
     undo::{UndoItemMeta, UndoOrRedo},
     version::Frontiers,
-<<<<<<< HEAD
-    ContainerType, DiffEvent, FxHashMap, HandlerTrait, LoroDoc, LoroValue, MovableListHandler,
-=======
-    ContainerType, DiffEvent, HandlerTrait, JsonSchema, LoroDoc, LoroValue, MovableListHandler,
->>>>>>> 2940029b
-    UndoManager as InnerUndoManager, VersionVector as InternalVersionVector,
+    ContainerType, DiffEvent, FxHashMap, HandlerTrait, JsonSchema, LoroDoc, LoroValue,
+    MovableListHandler, UndoManager as InnerUndoManager, VersionVector as InternalVersionVector,
 };
 use rle::HasLength;
 use serde::{Deserialize, Serialize};
